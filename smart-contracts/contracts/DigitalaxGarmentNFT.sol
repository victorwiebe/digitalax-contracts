--- conflicted
+++ resolved
@@ -63,15 +63,9 @@
      @param _designer Garment designer - will be required for issuing royalties from secondary sales
      @return uint256 The token ID of the token that was minted
      */
-<<<<<<< HEAD
-    function mint(address _beneficiary, string calldata _tokenUri, address _designer) external returns(uint256) {
-        require(
-            accessControls.hasMinterRole(_msgSender()) || accessControls.hasSmartContractRole(_msgSender()),
-=======
     function mint(address _beneficiary, string calldata _tokenUri, address _designer) external returns (uint256) {
         require(
             accessControls.hasSmartContractRole(_msgSender()) || accessControls.hasMinterRole(_msgSender()),
->>>>>>> 599a364f
             "DigitalaxGarmentNFT.mint: Sender must have the minter or contract role"
         );
 
@@ -87,24 +81,8 @@
         return tokenId;
     }
 
-<<<<<<< HEAD
     function burn(uint256 _tokenId) external {
         require(ownerOf(_tokenId) == _msgSender(), "DigitalaxGarmentNFT.burn: Only Garment Owner");
-=======
-    /**
-     @notice Mints a DigitalaxGarmentNFT AND when minting to a contract checks if the beneficiary is a 721 compatible
-     @dev Only senders with either the minter or smart contract role can invoke this method
-     @param _beneficiary Recipient of the NFT
-     @param _tokenUri URI for the token being minted
-     @param _designer Garment designer - will be required for issuing royalties from secondary sales
-     @return uint256 The token ID of the token that was minted
-     */
-    function safeMint(address _beneficiary, string calldata _tokenUri, address _designer) external returns (uint256) {
-        require(
-            accessControls.hasSmartContractRole(_msgSender()) || accessControls.hasMinterRole(_msgSender()),
-            "DigitalaxGarmentNFT.safeMint: Sender must have the minter or contract role"
-        );
->>>>>>> 599a364f
 
         address childContractAddress = address(childContract);
         uint256[] memory childIds = childIdsForOn(_tokenId, childContractAddress);
