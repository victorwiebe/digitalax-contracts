--- conflicted
+++ resolved
@@ -3,14 +3,9 @@
   "version": "1.0.0",
   "scripts": {
     "test": "npx buidler test",
-<<<<<<< HEAD
-    "test-with-gas": "REPORT_GAS=true; npx buidler test",
+    "test-with-gas": "REPORT_GAS=true; npx buidler test --network localhost",
     "coverage": "npx buidler coverage",
     "compile": "npx buidler compile"
-=======
-    "test-with-gas": "REPORT_GAS=true; npx buidler test --network localhost",
-    "coverage": "npx buidler coverage"
->>>>>>> 22beea59
   },
   "author": "BlockRocket.tech",
   "license": "MIT",
